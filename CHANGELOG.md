# changelog

This file summarizes **notable** changes for each release, but does not describe internal changes unless they are particularly exciting. For complete details please see the corresponding [milestones](https://github.com/tpolecat/doobie/milestones?state=closed) and their associated issues.

----

### <a name="0.4.2"></a>Notable Work in Progress for Version 0.4.2

non-tpolecat contributors thus far: n4to4, Alexa DeWit, wedens, Colt Frederickson, Benjamin Trenker, nigredo-tori, Suhas Gaddam

- Replaced all the `doobie.free` internals with a new design that makes it practical to write your own interpreter (or, more commonly, subclass the default one) which is very useful for testing and who knows what else. For most users this will not be an observable change. Book update TBD.
- Switched to a new transactor design that makes it simple to customize behavior, and combined with new interpreter design makes it practical to use **doobie** types in free coproducts (see `coproduct.scala` in the `example` project). This is a **minor breaking change**:
  - The `yolo` member on `Transactor` is no longer stable, so you cannot `import xa.yolo._` anymore; instead you must say `val y = xa.yolo; import y._`. Because this is typically done with `initialCommands` in sbt it's unlikely to be a big deal.
  - `Transactor` is now a final case class with two type parameters which means existing declarations will be wrong. Book update TBD.
- Note that the interpreter/transactor changes require `Monad` instances at a few more call sites, which should be transparent in most cases but may require Cats users to `import fs2.interop.cats._` here and there … if scalac is claiming there's no instance available after upgrading that's probably why.
- Added `list` and `vector` convenience methods to `Query`.
- Updated Posgtgres JDBC driver to v42.0.0.
- Added `set` and `setOpt` combinators for building fragments which contain `SET` operations.
- Updated build to sbt 0.13.15
- Updated to scalaz 7.2.9
- Added support for type refinements (refined library)
- Added a `fail` constructor to all the `F*` modules.
- Made `Meta.nxmap` unnecessary and fixed issues with mappings that are undefined for zero values of underlying unboxed types.
- Added `Composite` instance for `Unit`.
- Fix execution flow for AnalysisSpec checks.
<<<<<<< HEAD
- Make postgres enums nullable (change `Atom` instance to `Meta`).
=======
- Added mapping for Postgres `hstore` type.
>>>>>>> adf4909c

### <a name="0.4.1"></a>New and Noteworthy for Version 0.4.1

This release updates **doobie** to Cats 0.9 and the associated fs2-cats interop layer to 0.3, courtesy of mighty space robot Adelbert Chang. There are no other changes.

### <a name="0.4.0"></a>New and Noteworthy for Version 0.4.0

This was intended to be a quick follow-up to 0.3.0 but it got a little out of hand and turned into a major release. **Please read these notes carefully** because there are some breaking changes relative to 0.3.0.

Eighteen people contributed to this release, of whom seventeen were not tpolecat. They are sparkly and awesome. In no particular order, many many thanks to :sparkles: Channing Walton :sparkles: Daniel Wunsch :sparkles: Gary Coady :sparkles: Tristan Lohman :sparkles: Jisoo Park :sparkles: Yury Liavitski :sparkles: Ikhoon Eom :sparkles: Marek Kadek :sparkles: Leif Wickland :sparkles: Zack Powers :sparkles: Kris Nuttycombe :sparkles: Pepe García :sparkles: Peter Neyens :sparkles: ritschwumm :sparkles: ronanM :sparkles: Sam Ritchie :sparkles: and wedens. :sparkles:

##### Cats Support

This is probably the most important development for 0.4.0 and it is due in large part to the hard work of :sparkles: Jisoo Park :sparkles:. Impossibly huge thanks for his work throughout this process.

<img align="right" height="150" style="padding-left: 20px" src="https://camo.githubusercontent.com/c7a1d594954b34a8277bce52343fe731b14870ad/687474703a2f2f706c61737469632d69646f6c617472792e636f6d2f6572696b2f63617473322e706e67"/>

- **doobie** is now built natively for [Cats](https://github.com/typelevel/cats) with [fs2](https://github.com/functional-streams-for-scala/fs2/tree/series/0.9), with no need for a shim/adapter layer. At the moment this is accomplished via a preprocessor.
- All artifacts are built for Cats. Names are suffixed with `-cats`, so the scalaz version is `doobie-core` and the Cats version is `doobie-core-cats`.
- The **book of doobie** is now published in separate editions for scalaz and Cats.

##### Changes to Core

- There is now support for simple **statement logging** with timing information. This is *not* the long-promised structured logging feature but it fits the common use case and fills a clear functional gap. See the book chapter for details and examples.
- The **dynamic SQL** story is now slightly better with the introduction of **composable statement fragments**. These allow you to build statements from smaller pieces without having to track parameter placeholders/offsets by hand. See the book chapter for details and examples.
- SQL `IN` clauses are now handled via `Fragments.in`, which is a **breaking change** relative to 0.3.0. See the book chapter on parameterized queries for an example.
- Methods on `Query[0]/Update[0]` that construct streams (`.process`) now have variants that allow you to specify the **chunk size**, which by default is 512 rows.
- There is now an `IOLite` data type that you can use if you're having a hard time settling on a target effect type. It works identically in Cats and scalaz and is what's used in the book.

##### Changes to Add-On Modules

We cleaned up the add-on modules a bit and made some naming simplifications that are **breaking** relative to 0.3.0.

- There is now a **ScalaTest** add-on. See the book chapter on unit testing for details and examples.
- The `contrib` segment has been removed from module names, so `doobie-contrib-h2` is now just `doobie-h2`. It has also been removed from *package* names. So `doobie.contrib.h2` is now just `doobie.h2`.
- In both cases the `postgresql` segment has been shortened to `postgres`.
- All modules now have a consistent import story. `import doobie.<module>.imports._` should get you everything you need.

That's it! Enjoy the release. Once again many thanks to our contributors.

----

### <a name="0.3.0"></a>New and Noteworthy for Version 0.3.0

This release brings **doobie** up to date with major dependencies, almost entirely due to the hard work of **@guersam**. The release is otherwise equivalent to 0.2.4 from a feature standpoint.

Upgrades:
- Updated to scalaz 7.2
- Updated to shapeless 2.3
- Updated to JDK 1.8
- Added build support Scala 2.12


----

### <a name="0.2.4"></a>New and Noteworthy for Version 0.2.4

This is a minor release with a few odds and ends and an important library update.

Improvements:
- You can now construct a `HikariTransactor` from an existing `HikariDataSource` (thanks **@raulraja**).
- There is now a `.nel` accumulator for non-empty resultsets (thanks **@refried**).
- Arrays of `UUID`s are now supported for PostgreSQL (thanks **@veegee**).
- Published jarfiles now have OSGi headers.
- Some internal cleanup but nothing that should affect end users.

Upgrades:
- Updated to scalaz-stream 0.8 (thanks **@guersam**).


----

### <a name="0.2.3"></a>New and Noteworthy for Version 0.2.3

This release includes more performance work and some usability improvements, as well as documentation improvements here and there. This release should be source-compatible for most users, but is **not** binary compatible with 0.2.2 or any other release. Let me know if you run into source compatibilty problems. Special thanks to **@mdmoss** for build improvements, **@fommil** and **@non** for help with Sonatype, and everyone else for your continued interest and contributions!

Improvements:

- **doobie** is now published on Sonatype and no longer requires a Bintray resolver.
- The `free` modules now provide natural transformations of the form `FooIO ~> Kleisli[M, Foo, ?]` and `Foo => FooIO ~> M`, which should make life easier when using **doobie** with existing JDBC resources (your own `Connection` for example).
- New optimized column-vector reads and accumulators for `IList` and standard library collections via `CanBuildFrom` yield performance generally indistinguishable from raw JDBC. The `Query/Query0` operations `to`, `list`, and `vector` are now very fast. Result handling via `Process` benefits to a lesser extent.
- `Composite` instances are now available for shapeless record types.
- `Atom` instances are now available for single-element product types (thanks **@wedens** and **@refried**).
- `DriverManagerTransactor` now includes constructors corresponding to all `getConnection` methods on `DriverManager`.
- `free` algebras and interpreters have been re-implemented to use method dispatch rather than large `match` expressions, resulting in minor performance improvements throughout. This completes the work started in 0.2.2.
- The `sql` interpolator now supports interpolated sequences for SQL `IN` clauses. See [Chapter 5](http://tpolecat.github.io/doobie-0.2.3/05-Parameterized.html) for more information.
- The **book of doobie** now includes a [FAQ Chapter](http://tpolecat.github.io/doobie-0.2.3/15-FAQ.html).
- The `example` project now includes some PostgreSQL CopyManager examples (thanks **@wedens**).

Big Fixes:

- The PostGIS dependency was pulling in unnecessary transitive dependencies that caused problems with sbt-assembly. This has been fixed.

Upgrades:

- Updated to Scala 2.11.7
- Updated to shapeless 2.2.5
- Updated to scalaz-stream 0.7.2a
- Updated to specs2-core 3.6
- Updated to tut 0.4.0 (build-time dependency only)
- Updated to sbt 0.13.8 (build-time dependency only)
- Updated to kind-projector 0.7.1 (build-time dependency only)


----

### <a name="0.2.2"></a>New and Noteworthy for Version 0.2.2

This is another minor release that adds yet more support PostgreSQL-specific features, updates dependencies, and improves performance for resultset processing. Thanks everyone for your continued interest and contributions!

Additions:

- Added `HC.updateManyWithGeneratedKeys` and associated syntax on `Update` to allow batch updates to return updated rows. See [Chapter 7](http://tpolecat.github.io/doobie-0.2.2/07-Updating.html) for an example.
- Added algebras and free monads thereof for PostgreSQL vendor-specific driver APIs, which allows **doobie** to directly support `LISTEN/NOTIFY`, `COPY FROM STDIN` and a number of other interesting features. See [Chapter 13](http://tpolecat.github.io/doobie-0.2.2/13-Extensions-PostgreSQL.html) for details and examples.

Improvements:

- Huge improvements to the implementation of the `sql` interpolator, courtesy of [@milessabin](https://twitter.com/milessabin). This removes the last remaining arity limit.
- Added examples for PostgreSQL-specific error handling combinators. See [Chapter 13](http://tpolecat.github.io/doobie-0.2.2/13-Extensions-PostgreSQL.html) for more information.
- Added `Unapply` instances to make the `Monad` instance for `FreeC` and associated syntax conversions inferrable. For now these are on the `doobie.imports` module.
- Significant performance improvements for resultset processing, with `.list` and `.vector` now ~4.5x faster and `.process` ~2.5x faster. This work is ongoing.

Upgrades:

- Updated to Scala 2.10.5
- Updated to shapeless 2.2.0 (thanks [@milessabin](https://twitter.com/milessabin))
- Updated to scalaz-stream 0.7a
- Updated to PostgreSQL JDBC driver 9.4-1201-jdbc41
- Updated to Specs2 3.6 (thanks [@etorrebore](https://twitter.com/etorreborre))


----

### <a name="0.2.1"></a>New and Noteworthy for Version 0.2.1

This is a minor follow-up release, primarily to add support for some PostgreSQL features and other odds and ends reported by users. Thanks to users and contributors for their help!

Additions:

- Added `Transactor` to wrap an existing `DataSource`. See [Chapter 12](http://tpolecat.github.io/doobie-0.2.1/12-Managing-Connections.html) for more information.
- Added support for PostGIS and PostgreSQL `enum` types. See [Chapter 13](http://tpolecat.github.io/doobie-0.2.1/13-Extensions-PostgreSQL.html) for more information.
- Added combinators for batch updates. See [Chapter 7](http://tpolecat.github.io/doobie-0.2.1/07-Updating.html) for more information.
- Added `Composite` support for `HList`; anywhere you could map a product or tuple type in 0.2.0 you can now also use a [shapeless](https://github.com/milessabin/shapeless) `HList`.
- Added `Atom` support for `scalaz.Maybe`; anywhere you could map an `Option` type in 0.2.0 you can now also use `Maybe`.
- Added `.optionT` method on `Query` and `Query0`.
- Added an [example](https://github.com/tpolecat/doobie/blob/v0.2.1/example/src/main/scala/example/PostgresNotify.scala) that exposes a PostgreSQL `NOTIFY` channel as an scalaz-stream `Process`.

Improvements:

- The 22-parameter limit on the `sql` interpolator has been increased to 50, and should go away entirely by 0.3.0 at the latest. There are no other arity limits in **doobie**.
- All `Query` and `Update` constructions are now supported for typechecking with Specs2 and YOLO mode.
- Many improvements in **book of doobie**.
- Tidied up examples a bit.

Upgrades:

- Updated to Scala 2.11.6.
- Updated to scalaz 7.1.1 and scalaz-stream 0.6a
- Updated to [tut](https://github.com/tpolecat/tut) 0.3.1 (build only; not user-facing).

Bug Fixes:

- Fixed problem with typechecking `BOOLEAN` column mappings.
- Fixed driver classloading problem with `HikariTransactor`.<|MERGE_RESOLUTION|>--- conflicted
+++ resolved
@@ -23,11 +23,8 @@
 - Made `Meta.nxmap` unnecessary and fixed issues with mappings that are undefined for zero values of underlying unboxed types.
 - Added `Composite` instance for `Unit`.
 - Fix execution flow for AnalysisSpec checks.
-<<<<<<< HEAD
+- Added mapping for Postgres `hstore` type.
 - Make postgres enums nullable (change `Atom` instance to `Meta`).
-=======
-- Added mapping for Postgres `hstore` type.
->>>>>>> adf4909c
 
 ### <a name="0.4.1"></a>New and Noteworthy for Version 0.4.1
 
