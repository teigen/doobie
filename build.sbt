import FreeGen2._
import ReleaseTransformations._
import microsites._

// Library versions all in one place, for convenience and sanity.
lazy val catsVersion          = "2.0.0-M4"
lazy val catsEffectVersion    = "2.0.0-M4"
lazy val circeVersion         = "0.12.0-M3"
lazy val fs2Version           = "1.1.0-M1"
lazy val h2Version            = "1.4.199"
lazy val hikariVersion        = "3.3.1"
lazy val kindProjectorVersion = "0.10.3"
lazy val monixVersion         = "3.0.0-RC2"
lazy val quillVersion         = "3.3.0"
lazy val postGisVersion       = "2.3.0"
<<<<<<< HEAD
lazy val postgresVersion      = "42.2.5"
lazy val refinedVersion       = "0.9.9"
=======
lazy val postgresVersion      = "42.2.6"
lazy val refinedVersion       = "0.9.8"
>>>>>>> 4db650c6
lazy val scalaCheckVersion    = "1.14.0"
lazy val scalatestVersion     = "3.0.8"
lazy val shapelessVersion     = "2.3.3"
lazy val sourcecodeVersion    = "0.1.7"
lazy val specs2Version        = "4.6.0"
lazy val scala211Version      = "2.11.12"
lazy val scala212Version      = "2.12.8"
lazy val scala213Version      = "2.13.0"
lazy val slf4jVersion         = "1.7.26"

// Check bincompat versus this version.
lazy val binaryCompatibleVersion = "0.7.0"

// Our set of warts
lazy val doobieWarts =
  Warts.allBut(
    Wart.Any,                 // false positives
    Wart.ArrayEquals,         // false positives
    Wart.Nothing,             // false positives
    Wart.Null,                // Java API under the hood; we have to deal with null
    Wart.Product,             // false positives
    Wart.Serializable,        // false positives
    Wart.ImplicitConversion,  // we know what we're doing
    Wart.PublicInference,     // fails https://github.com/wartremover/wartremover/issues/398
    Wart.ImplicitParameter    // only used for Pos, but evidently can't be suppressed
  )

// This is used in a couple places. Might be nice to separate these things out.
lazy val postgisDep = "net.postgis" % "postgis-jdbc" % postGisVersion

lazy val compilerFlags = Seq(
  scalacOptions ++= (
    CrossVersion.partialVersion(scalaVersion.value) match {
      case Some((2, n)) if n <= 11 => // for 2.11 all we care about is capabilities, not warnings
        Seq(
          "-language:existentials",            // Existential types (besides wildcard types) can be written and inferred
          "-language:higherKinds",             // Allow higher-kinded types
          "-language:implicitConversions",     // Allow definition of implicit functions called views
          "-Ypartial-unification"              // Enable partial unification in type constructor inference
        )
      case _ =>
        Seq(
          "-deprecation",                      // Emit warning and location for usages of deprecated APIs.
          "-encoding", "utf-8",                // Specify character encoding used by source files.
          "-explaintypes",                     // Explain type errors in more detail.
          "-feature",                          // Emit warning and location for usages of features that should be imported explicitly.
          "-language:existentials",            // Existential types (besides wildcard types) can be written and inferred
          "-language:higherKinds",             // Allow higher-kinded types
          "-language:implicitConversions",     // Allow definition of implicit functions called views
          "-unchecked",                        // Enable additional warnings where generated code depends on assumptions.
          "-Xcheckinit",                       // Wrap field accessors to throw an exception on uninitialized access.
          "-Xfatal-warnings",                  // Fail the compilation if there are any warnings.
          "-Xlint:adapted-args",               // Warn if an argument list is modified to match the receiver.
          "-Xlint:constant",                   // Evaluation of a constant arithmetic expression results in an error.
          "-Xlint:delayedinit-select",         // Selecting member of DelayedInit.
          "-Xlint:doc-detached",               // A Scaladoc comment appears to be detached from its element.
          "-Xlint:inaccessible",               // Warn about inaccessible types in method signatures.
          "-Xlint:infer-any",                  // Warn when a type argument is inferred to be `Any`.
          "-Xlint:missing-interpolator",       // A string literal appears to be missing an interpolator id.
          "-Xlint:nullary-override",           // Warn when non-nullary `def f()' overrides nullary `def f'.
          "-Xlint:nullary-unit",               // Warn when nullary methods return Unit.
          "-Xlint:option-implicit",            // Option.apply used implicit view.
          "-Xlint:package-object-classes",     // Class or object defined in package object.
          "-Xlint:poly-implicit-overload",     // Parameterized overloaded implicit methods are not visible as view bounds.
          "-Xlint:private-shadow",             // A private field (or class parameter) shadows a superclass field.
          "-Xlint:stars-align",                // Pattern sequence wildcard must align with sequence component.
          "-Xlint:type-parameter-shadow",      // A local type parameter shadows a type already in scope.
          // "-Yno-imports",                      // No predef or default imports
          "-Ywarn-dead-code",                  // Warn when dead code is identified.
          "-Ywarn-extra-implicit",             // Warn when more than one implicit parameter section is defined.
          "-Ywarn-numeric-widen",              // Warn when numerics are widened.
          "-Ywarn-unused:implicits",           // Warn if an implicit parameter is unused.
          "-Ywarn-unused:imports",             // Warn if an import selector is not referenced.
          "-Ywarn-unused:locals",              // Warn if a local definition is unused.
          "-Ywarn-unused:params",              // Warn if a value parameter is unused.
          "-Ywarn-unused:patvars",             // Warn if a variable bound in a pattern is unused.
          "-Ywarn-unused:privates",            // Warn if a private member is unused.
          "-Ywarn-value-discard"               // Warn when non-Unit expression results are unused.
        )
    }
  ),
  // flags removed in 2.13
  scalacOptions ++= (
    CrossVersion.partialVersion(scalaVersion.value) match {
      case Some((2, n)) if n == 12 =>
        Seq(
          "-Xfuture",                          // Turn on future language features.
          "-Yno-adapted-args",                 // Do not adapt an argument list (either by inserting () or creating a tuple) to match the receiver.
          "-Ypartial-unification"              // Enable partial unification in type constructor inference
        )
      case _ =>
        Seq.empty
    }
  ),
  scalacOptions in (Test, compile) --= (
    CrossVersion.partialVersion(scalaVersion.value) match {
      case Some((2, n)) if n <= 11 =>
        Seq("-Yno-imports")
      case _ =>
        Seq(
          "-Ywarn-unused:privates",
          "-Ywarn-unused:locals",
          "-Ywarn-unused:imports",
          "-Yno-imports"
        )
    }
  ),
  scalacOptions in (Compile, console) --= Seq("-Xfatal-warnings", "-Ywarn-unused:imports", "-Yno-imports"),
  scalacOptions in (Compile, console) ++= Seq("-Ydelambdafy:inline"), // http://fs2.io/faq.html
  scalacOptions in (Compile, doc)     --= Seq("-Xfatal-warnings", "-Ywarn-unused:imports", "-Yno-imports")
)

lazy val buildSettings = Seq(
  organization := "org.tpolecat",
  licenses ++= Seq(("MIT", url("http://opensource.org/licenses/MIT")))
)

lazy val commonSettings =
  compilerFlags ++
  Seq(
    scalaVersion := scala212Version,

    // These sbt-header settings can't be set in ThisBuild for some reason
    headerMappings := headerMappings.value + (HeaderFileType.scala -> HeaderCommentStyle.cppStyleLineComment),
    headerLicense  := Some(HeaderLicense.Custom(
      """|Copyright (c) 2013-2018 Rob Norris and Contributors
         |This software is licensed under the MIT License (MIT).
         |For more information see LICENSE or https://opensource.org/licenses/MIT
         |""".stripMargin
    )),

    // Wartremover in compile and test (not in Console)
    wartremoverErrors in (Compile, compile) := doobieWarts,
    wartremoverErrors in (Test,    compile) := doobieWarts,

    scalacOptions in (Compile, doc) ++= Seq(
      "-groups",
      "-sourcepath", (baseDirectory in LocalRootProject).value.getAbsolutePath,
      "-doc-source-url", "https://github.com/tpolecat/doobie/blob/v" + version.value + "€{FILE_PATH}.scala"
    ),
    libraryDependencies ++= Seq(
      "org.scalacheck" %% "scalacheck"        % scalaCheckVersion % "test",
      "org.specs2"     %% "specs2-core"       % specs2Version     % "test",
      "org.specs2"     %% "specs2-scalacheck" % specs2Version     % "test"
    ),
    addCompilerPlugin("org.typelevel" %% "kind-projector" % kindProjectorVersion),
    publishTo := {
      val nexus = "https://oss.sonatype.org/"
      if (isSnapshot.value)
        Some("snapshots" at nexus + "content/repositories/snapshots")
      else
        Some("releases"  at nexus + "service/local/staging/deploy/maven2")
    },
    releaseProcess := Nil
  )

lazy val mimaSettings = {
  import sbtrelease.Version

  def semverBinCompatVersions(major: Int, minor: Int, patch: Int): Set[(Int, Int, Int)] = {
    val majorVersions: List[Int] = List(major)
    val minorVersions : List[Int] =
      if (major >= 1) Range(0, minor).inclusive.toList
      else List(minor)
    def patchVersions(currentMinVersion: Int): List[Int] =
      if (minor == 0 && patch == 0) List.empty[Int]
      else if (currentMinVersion != minor) List(0)
      else Range(0, patch - 1).inclusive.toList

    val versions = for {
      maj <- majorVersions
      min <- minorVersions
      pat <- patchVersions(min)
    } yield (maj, min, pat)
    versions.toSet
  }

  def mimaVersions(version: String): Set[String] = {
    Version(version) match {
      case Some(Version(major, Seq(minor, patch), _)) =>
        semverBinCompatVersions(major.toInt, minor.toInt, patch.toInt)
          .map{case (maj, min, pat) => s"${maj}.${min}.${pat}"}
      case _ =>
        Set.empty[String]
    }
  }
  // Safety Net For Exclusions
  lazy val excludedVersions: Set[String] = Set()

  // Safety Net for Inclusions
  lazy val extraVersions: Set[String] = Set()

  Seq(
    mimaPreviousArtifacts := (mimaVersions(version.value) ++ extraVersions)
      .filterNot(excludedVersions.contains(_))
      .map(v => organization.value %% name.value % v)
  )
}

lazy val publishSettings = Seq(
  useGpg := false,
  publishMavenStyle := true,
  publishArtifact in Test := false,
  homepage := Some(url("https://github.com/tpolecat/doobie")),
  pomIncludeRepository := Function.const(false),
  pomExtra := (
    <developers>
      <developer>
        <id>tpolecat</id>
        <name>Rob Norris</name>
        <url>http://tpolecat.org</url>
      </developer>
    </developers>
  ),
  releasePublishArtifactsAction := PgpKeys.publishSigned.value,
  mappings in (Compile, packageSrc) ++= (managedSources in Compile).value pair sbt.io.Path.relativeTo(sourceManaged.value / "main" / "scala")
) ++ mimaSettings

lazy val noPublishSettings = Seq(
  skip in publish := true
)

lazy val modules: List[ProjectReference] = List(
  free,
  core,
  h2,
  hikari,
  postgres,
  `postgres-circe`,
  specs2,
  example,
  bench,
  scalatest,
  docs,
  refined,
  quill
)


lazy val crossScalaAll = Seq(
  crossScalaVersions := Seq(scala211Version, scala212Version, scala213Version)
)
lazy val crossScalaNo213 = Seq(
  crossScalaVersions := Seq(scala211Version, scala212Version)
)

lazy val doobieSettings = buildSettings ++ commonSettings

lazy val doobie = project.in(file("."))
  .settings(doobieSettings)
  .settings(noPublishSettings)
  .aggregate(modules:_*)
  .settings(mimaSettings)
  .settings(
    crossScalaVersions := Nil,
    releaseCrossBuild := true,
    releaseProcess := Seq[ReleaseStep](
      checkSnapshotDependencies,
      releaseStepCommand("mimaReportBinaryIssues"),
      inquireVersions,
      runClean,
      runTest,
      releaseStepCommand("docs/tut"), // annoying that we have to do this twice
      setReleaseVersion,
      commitReleaseVersion,
      tagRelease,
      releaseStepCommandAndRemaining("+publishSigned"), // publishArtifacts,
      releaseStepCommand("sonatypeReleaseAll"),
//      releaseStepCommand("docs/publishMicrosite"),
      setNextVersion,
      commitNextVersion,
      pushChanges
    )
  )

lazy val thirteen = project
  .in(file("modules/thirteen"))
  .settings(doobieSettings)
  .settings(noPublishSettings)
  .settings(
    crossScalaVersions := Nil
  )
  .aggregate(
    modules.filterNot {
      case LocalProject("quill") => true
      case LocalProject("docs") => true
      case _ => false
    }: _*
  )

lazy val free = project
  .in(file("modules/free"))
  .enablePlugins(AutomateHeaderPlugin)
  .settings(doobieSettings)
  .settings(publishSettings)
  .settings(freeGen2Settings)
  .settings(crossScalaAll)
  .settings(
    name := "doobie-free",
    description := "Pure functional JDBC layer for Scala.",
    scalacOptions += "-Yno-predef",
    scalacOptions -= "-Xfatal-warnings", // the only reason this project exists
    libraryDependencies ++= Seq(
      "co.fs2"         %% "fs2-core"    % fs2Version,
      "org.typelevel"  %% "cats-core"   % catsVersion,
      "org.typelevel"  %% "cats-free"   % catsVersion,
      "org.typelevel"  %% "cats-effect" % catsEffectVersion,
    ),
    freeGen2Dir     := (scalaSource in Compile).value / "doobie" / "free",
    freeGen2Package := "doobie.free",
    freeGen2Classes := {
      import java.sql._
      List[Class[_]](
        classOf[java.sql.NClob],
        classOf[java.sql.Blob],
        classOf[java.sql.Clob],
        classOf[java.sql.DatabaseMetaData],
        classOf[java.sql.Driver],
        classOf[java.sql.Ref],
        classOf[java.sql.SQLData],
        classOf[java.sql.SQLInput],
        classOf[java.sql.SQLOutput],
        classOf[java.sql.Connection],
        classOf[java.sql.Statement],
        classOf[java.sql.PreparedStatement],
        classOf[java.sql.CallableStatement],
        classOf[java.sql.ResultSet]
      )
    }
  )


lazy val core = project
  .in(file("modules/core"))
  .enablePlugins(AutomateHeaderPlugin)
  .dependsOn(free)
  .settings(doobieSettings)
  .settings(publishSettings)
  .settings(crossScalaAll)
  .settings(
    name := "doobie-core",
    description := "Pure functional JDBC layer for Scala.",
    libraryDependencies ++= Seq(
      scalaOrganization.value %  "scala-reflect" % scalaVersion.value, // required for shapeless macros
      "com.chuusai"           %% "shapeless"     % shapelessVersion,
      "com.lihaoyi"           %% "sourcecode"    % sourcecodeVersion,
      "com.h2database"        %  "h2"            % h2Version % "test",
    ),

    scalacOptions += "-Yno-predef",
    unmanagedSourceDirectories in Compile += {
      val sourceDir = (sourceDirectory in Compile).value
      CrossVersion.partialVersion(scalaVersion.value) match {
        case Some((2, n)) if n <= 12 => sourceDir / "scala-2.13-"
        case _                       => sourceDir / "scala-2.13+"
      }
    },
    sourceGenerators in Compile += Def.task {
      val outDir = (sourceManaged in Compile).value / "scala" / "doobie"
      val outFile = new File(outDir, "buildinfo.scala")
      outDir.mkdirs
      val v = version.value
      val t = System.currentTimeMillis
      IO.write(outFile,
        s"""|package doobie
            |
            |/** Auto-generated build information. */
            |object buildinfo {
            |  /** Current version of doobie ($v). */
            |  val version = "$v"
            |  /** Build date (${new java.util.Date(t)}). */
            |  val date    = new java.util.Date(${t}L)
            |}
            |""".stripMargin)
      Seq(outFile)
    }.taskValue
  )

lazy val example = project
  .in(file("modules/example"))
  .enablePlugins(AutomateHeaderPlugin)
  .settings(doobieSettings ++ noPublishSettings)
  .settings(crossScalaAll)
  .settings(mimaSettings)
  .dependsOn(core, postgres, specs2, scalatest, hikari, h2)
  .settings(
    libraryDependencies ++= Seq(
      "co.fs2" %% "fs2-io"     % fs2Version
    )
  )

lazy val postgres = project
  .in(file("modules/postgres"))
  .enablePlugins(AutomateHeaderPlugin)
  .dependsOn(core % "compile->compile;test->test")
  .settings(doobieSettings)
  .settings(publishSettings)
  .settings(freeGen2Settings)
  .settings(crossScalaAll)
  .settings(
    name  := "doobie-postgres",
    description := "Postgres support for doobie.",
    libraryDependencies ++= Seq(
      "co.fs2" %% "fs2-io"     % fs2Version,
      "org.postgresql" % "postgresql" % postgresVersion,
      postgisDep % "provided"
    ),
    scalacOptions -= "-Xfatal-warnings", // we need to do deprecated things
    freeGen2Dir     := (scalaSource in Compile).value / "doobie" / "postgres" / "free",
    freeGen2Package := "doobie.postgres.free",
    freeGen2Classes := {
      import java.sql._
      List[Class[_]](
        classOf[org.postgresql.copy.CopyIn],
        classOf[org.postgresql.copy.CopyManager],
        classOf[org.postgresql.copy.CopyOut],
        classOf[org.postgresql.fastpath.Fastpath],
        classOf[org.postgresql.largeobject.LargeObject],
        classOf[org.postgresql.largeobject.LargeObjectManager],
        classOf[org.postgresql.PGConnection]
      )
    },
    freeGen2Renames ++= Map(
      classOf[org.postgresql.copy.CopyDual]     -> "PGCopyDual",
      classOf[org.postgresql.copy.CopyIn]       -> "PGCopyIn",
      classOf[org.postgresql.copy.CopyManager]  -> "PGCopyManager",
      classOf[org.postgresql.copy.CopyOut]      -> "PGCopyOut",
      classOf[org.postgresql.fastpath.Fastpath] -> "PGFastpath"
    ),
    initialCommands := """
      import cats._, cats.data._, cats.implicits._, cats.effect._
      import doobie._, doobie.implicits._
      import doobie.postgres._, doobie.postgres.implicits._
      implicit val cs = IO.contextShift(scala.concurrent.ExecutionContext.global)
      val xa = Transactor.fromDriverManager[IO]("org.postgresql.Driver", "jdbc:postgresql:world", "postgres", "")
      val yolo = xa.yolo
      import yolo._
      import org.postgis._
      import org.postgresql.util._
      import org.postgresql.geometric._
      """,
    initialCommands in consoleQuick := ""
  )

lazy val `postgres-circe` = project
  .in(file("modules/postgres-circe"))
  .enablePlugins(AutomateHeaderPlugin)
  .dependsOn(core, postgres)
  .settings(doobieSettings)
  .settings(publishSettings)
  .settings(crossScalaAll)
  .settings(
    name  := "doobie-postgres-circe",
    description := "Postgres circe support for doobie.",
    libraryDependencies ++= Seq(
      "io.circe"    %% "circe-core"    % circeVersion,
      "io.circe"    %% "circe-parser"  % circeVersion
    )
  )

lazy val h2 = project
  .in(file("modules/h2"))
  .enablePlugins(AutomateHeaderPlugin)
  .settings(doobieSettings)
  .settings(publishSettings)
  .settings(crossScalaAll)
  .dependsOn(core)
  .settings(
    name  := "doobie-h2",
    description := "H2 support for doobie.",
    libraryDependencies += "com.h2database" % "h2"  % h2Version,
    scalacOptions -= "-Xfatal-warnings" // we need to do deprecated things
  )

lazy val hikari = project
  .in(file("modules/hikari"))
  .enablePlugins(AutomateHeaderPlugin)
  .dependsOn(core)
  .dependsOn(postgres % "test")
  .settings(doobieSettings)
  .settings(publishSettings)
  .settings(crossScalaAll)
  .settings(
    name := "doobie-hikari",
    description := "Hikari support for doobie.",
    libraryDependencies ++= Seq(
      "com.zaxxer"     % "HikariCP"   % hikariVersion,
      "com.h2database" % "h2"         % h2Version      % "test",
      "org.slf4j"      % "slf4j-nop"  % slf4jVersion   % "test"
    )
  )

lazy val specs2 = project
  .in(file("modules/specs2"))
  .enablePlugins(AutomateHeaderPlugin)
  .dependsOn(core)
  .dependsOn(h2 % "test")
  .settings(doobieSettings)
  .settings(publishSettings)
  .settings(crossScalaAll)
  .settings(
    name := "doobie-specs2",
    description := "Specs2 support for doobie.",
    libraryDependencies += "org.specs2" %% "specs2-core" % specs2Version
  )

lazy val scalatest = project
  .in(file("modules/scalatest"))
  .enablePlugins(AutomateHeaderPlugin)
  .dependsOn(core)
  .settings(doobieSettings)
  .settings(publishSettings)
  .settings(crossScalaAll)
  .settings(
    name := s"doobie-scalatest",
    description := "Scalatest support for doobie.",
    libraryDependencies ++= Seq(
      "org.scalatest" %% "scalatest" % scalatestVersion,
      "com.h2database"  %  "h2"       % h2Version % "test"
    )
  )

lazy val bench = project
  .in(file("modules/bench"))
  .enablePlugins(AutomateHeaderPlugin)
  .enablePlugins(JmhPlugin)
  .dependsOn(core, postgres)
  .settings(doobieSettings)
  .settings(crossScalaAll)
  .settings(noPublishSettings)
  .settings(mimaSettings)

lazy val docs = project
  .in(file("modules/docs"))
  .dependsOn(core, postgres, specs2, hikari, h2, scalatest, quill)
  .enablePlugins(MicrositesPlugin)
  .settings(doobieSettings)
  .settings(crossScalaNo213)
  .settings(noPublishSettings)
  .settings(mimaSettings)
  .settings(
    scalacOptions --= Seq("-Ywarn-unused:imports", "-Yno-imports", "-Ywarn-unused:params"),

    libraryDependencies ++= Seq(
      "io.circe"    %% "circe-core"    % circeVersion,
      "io.circe"    %% "circe-generic" % circeVersion,
      "io.circe"    %% "circe-parser"  % circeVersion,
      "io.monix"    %% "monix-eval"    % monixVersion,
    ),
    fork in Test := true,

    // postgis is `provided` dependency for users, and section from book of doobie needs it
    libraryDependencies += postgisDep,

    // Settings for sbt-microsites https://47deg.github.io/sbt-microsites/
    micrositeImgDirectory     := baseDirectory.value / "src/main/resources/microsite/img",
    micrositeName             := "doobie",
    micrositeDescription      := "A functional JDBC layer for Scala.",
    micrositeAuthor           := "Rob Norris",
    micrositeGithubOwner      := "tpolecat",
    micrositeGithubRepo       := "doobie",
    micrositeGitterChannel    := false, // no me gusta
    micrositeBaseUrl          := "/doobie",
    micrositeDocumentationUrl := "https://www.javadoc.io/doc/org.tpolecat/doobie-core_2.12",
    micrositeHighlightTheme   := "color-brewer",
    micrositePalette := Map(
      "brand-primary"     -> "#E35D31",
      "brand-secondary"   -> "#B24916",
      "brand-tertiary"    -> "#B24916",
      "gray-dark"         -> "#453E46",
      "gray"              -> "#837F84",
      "gray-light"        -> "#E3E2E3",
      "gray-lighter"      -> "#F4F3F4",
      "white-color"       -> "#FFFFFF"
    ),
    micrositeConfigYaml := ConfigYml(
      yamlCustomProperties = Map(
        "doobieVersion"    -> version.value,
        "catsVersion"      -> catsVersion,
        "fs2Version"       -> fs2Version,
        "shapelessVersion" -> shapelessVersion,
        "h2Version"        -> h2Version,
        "postgresVersion"  -> postgresVersion,
        "scalaVersion"     -> scalaVersion.value,
        "scalaVersions"    -> crossScalaVersions.value.map(CrossVersion.partialVersion).flatten.map(_._2).mkString("2.", "/", ""), // 2.11/12
        "quillVersion"     -> quillVersion
      )
    ),
    micrositeExtraMdFiles := Map(
      file("CHANGELOG.md") -> ExtraMdFileConfig("changelog.md", "page", Map("title" -> "changelog", "section" -> "changelog", "position" -> "4")),
      file("LICENSE")      -> ExtraMdFileConfig("license.md",   "page", Map("title" -> "license",   "section" -> "license",   "position" -> "5"))
    ),
    micrositeCompilingDocsTool := WithMdoc,
    mdocIn                     := sourceDirectory.value / "main" / "tut"
  )

lazy val refined = project
  .in(file("modules/refined"))
  .enablePlugins(AutomateHeaderPlugin)
  .dependsOn(core)
  .settings(doobieSettings)
  .settings(publishSettings)
  .settings(crossScalaAll)
  .settings(
    name := "doobie-refined",
    description := "Refined support for doobie.",
    libraryDependencies ++= Seq(
      "eu.timepit"            %% "refined"        % refinedVersion,
      "com.h2database"        %  "h2"             % h2Version          % "test"
    )
  )

lazy val quill = project
  .in(file("modules/quill"))
  .enablePlugins(AutomateHeaderPlugin)
  .dependsOn(core)
  .dependsOn(postgres % "test")
  .settings(doobieSettings)
  .settings(publishSettings)
  .settings(crossScalaNo213)
  .settings(
    crossScalaVersions -= scala213Version, // until quill is out for 2.13
    name := "doobie-quill",
    description := "Quill support for doobie.",
    libraryDependencies ++= Seq(
      "io.getquill" %% "quill-jdbc" % quillVersion,
      "org.slf4j"   %  "slf4j-nop"  % slf4jVersion % "test"
    ),
    wartremoverErrors in (Compile, compile) := Nil, // quill quotes crash wartremover
    wartremoverErrors in (Test,    compile) := Nil,
  )<|MERGE_RESOLUTION|>--- conflicted
+++ resolved
@@ -13,13 +13,8 @@
 lazy val monixVersion         = "3.0.0-RC2"
 lazy val quillVersion         = "3.3.0"
 lazy val postGisVersion       = "2.3.0"
-<<<<<<< HEAD
-lazy val postgresVersion      = "42.2.5"
-lazy val refinedVersion       = "0.9.9"
-=======
 lazy val postgresVersion      = "42.2.6"
 lazy val refinedVersion       = "0.9.8"
->>>>>>> 4db650c6
 lazy val scalaCheckVersion    = "1.14.0"
 lazy val scalatestVersion     = "3.0.8"
 lazy val shapelessVersion     = "2.3.3"
